--- conflicted
+++ resolved
@@ -20,25 +20,11 @@
 from token import STRING, NAME, OP
 from tokenize import untokenize
 
-from .compat import string_types, tokenizer, lru_cache, NullHandler
+from .compat import string_types, tokenizer, lru_cache, NullHandler, maketrans
 
 logger = logging.getLogger(__name__)
 logger.addHandler(NullHandler())
 
-<<<<<<< HEAD
-=======
-if sys.version < '3':
-    from StringIO import StringIO
-    string_types = basestring
-    ptok = lambda input_string: tokenize.generate_tokens(StringIO(input_string).readline)
-    maketrans = lambda f, t: dict((ord(a), b) for a, b in zip(f, t))
-else:
-    from io import BytesIO
-    string_types = str
-    ptok = lambda input_string: tokenize.tokenize(BytesIO(input_string.encode('utf-8')).readline)
-    maketrans = str.maketrans
-
->>>>>>> d1898bbe
 
 def matrix_to_string(matrix, row_headers=None, col_headers=None, fmtfun=lambda x: str(int(x))):
     """Takes a 2D matrix (as nested list) and returns a string.
