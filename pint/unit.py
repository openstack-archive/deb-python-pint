# -*- coding: utf-8 -*-
"""
    pint.unit
    ~~~~~~~~~

    Functions and classes related to unit definitions and conversions.

    :copyright: 2013 by Pint Authors, see AUTHORS for more details.
    :license: BSD, see LICENSE for more details.
"""

from __future__ import division, unicode_literals, print_function, absolute_import

import os
import copy
import math
import itertools
import functools
import pkg_resources
from decimal import Decimal
from contextlib import contextmanager
from io import open
from numbers import Number
from tokenize import untokenize, NUMBER, STRING, NAME, OP

<<<<<<< HEAD
from .context import Context, ContextChain, _freeze
from .util import (formatter, logger, pi_theorem, solve_dependencies, ParserHelper,
                   string_preprocessor, find_connected_nodes, find_shortest_path)
from .compat import tokenizer, string_types, NUMERIC_TYPES, TransformDict
=======
from .context import Context, ContextChain
from .formatter import format_unit
from .util import (logger, NUMERIC_TYPES, pi_theorem, solve_dependencies,
                   ParserHelper, string_types, ptok, string_preprocessor)
from .util import find_shortest_path
>>>>>>> 96bcb223


class UndefinedUnitError(ValueError):
    """Raised when the units are not defined in the unit registry.
    """

    def __init__(self, unit_names):
        super(ValueError, self).__init__()
        self.unit_names = unit_names

    def __str__(self):
        if isinstance(self.unit_names, string_types):
            return "'{0}' is not defined in the unit registry".format(self.unit_names)
        elif isinstance(self.unit_names, (list, tuple)) and len(self.unit_names) == 1:
            return "'{0}' is not defined in the unit registry".format(self.unit_names[0])
        elif isinstance(self.unit_names, set) and len(self.unit_names) == 1:
            uname = list(self.unit_names)[0]
            return "'{0}' is not defined in the unit registry".format(uname)
        else:
            return '{0} are not defined in the unit registry'.format(self.unit_names)


class DimensionalityError(ValueError):
    """Raised when trying to convert between incompatible units.
    """

    def __init__(self, units1, units2, dim1=None, dim2=None, extra_msg=None):
        super(DimensionalityError, self).__init__()
        self.units1 = units1
        self.units2 = units2
        self.dim1 = dim1
        self.dim2 = dim2
        self.extra_msg = extra_msg

    def __str__(self):
        if self.dim1 or self.dim2:
            dim1 = ' ({0})'.format(self.dim1)
            dim2 = ' ({0})'.format(self.dim2)
        else:
            dim1 = ''
            dim2 = ''

        msg = "Cannot convert from '{0}'{1} to '{2}'{3}".format(self.units1, dim1, self.units2, dim2)

        if self.extra_msg:
            return msg + self.extra_msg

        return msg


class Converter(object):
    """Base class for value converters.
    """

    is_multiplicative = True

    def to_reference(self, value):
        return value

    def from_reference(self, value):
        return value


class ScaleConverter(Converter):
    """A linear transformation
    """

    is_multiplicative = True

    def __init__(self, scale):
        self.scale = scale

    def to_reference(self, value):
        return value / self.scale

    def from_reference(self, value):
        return value * self.scale


class OffsetConverter(Converter):
    """An affine transformation
    """

    def __init__(self, scale, offset):
        self.scale = scale
        self.offset = offset

    @property
    def is_multiplicative(self):
        return self.offset == 0

    def to_reference(self, value):
        return value / self.scale + self.offset

    def from_reference(self, value):
        return (value - self.offset) * self.scale


class Definition(object):
    """Base class for definitions.

    :param name: name.
    :param symbol: a short name or symbol for the definition
    :param aliases: iterable of other names.
    :param converter: an instance of Converter.
    """

    def __init__(self, name, symbol, aliases, converter):
        self._name = name
        self._symbol = symbol
        self._aliases = aliases
        self._converter = converter

    @property
    def is_multiplicative(self):
        return self._converter.is_multiplicative

    @classmethod
    def from_string(cls, definition):
        """Parse a definition
        """
        name, definition = definition.split('=', 1)
        name = name.strip()

        result = [res.strip() for res in definition.split('=')]
        value, aliases = result[0], tuple(result[1:])
        symbol, aliases = (aliases[0], aliases[1:]) if aliases else (None, aliases)

        if name.startswith('['):
            return DimensionDefinition(name, symbol, aliases, value)
        elif name.endswith('-'):
            name = name.rstrip('-')
            return PrefixDefinition(name, symbol, aliases, value)
        else:
            return UnitDefinition(name, symbol, aliases, value)

    @property
    def name(self):
        return self._name

    @property
    def symbol(self):
        return self._symbol or self._name

    @property
    def aliases(self):
        return self._aliases

    @property
    def converter(self):
        return self._converter

    def __str__(self):
        return self.name


def _is_dim(name):
    return name.startswith('[') and name.endswith(']')


class PrefixDefinition(Definition):
    """Definition of a prefix.
    """

    def __init__(self, name, symbol, aliases, converter):
        if isinstance(converter, string_types):
            converter = ScaleConverter(eval(converter))
        aliases = tuple(alias.strip('-') for alias in aliases)
        if symbol:
            symbol = symbol.strip('-')
        super(PrefixDefinition, self).__init__(name, symbol, aliases, converter)


class UnitDefinition(Definition):
    """Definition of a unit.

    :param reference: Units container with reference units.
    :param is_base: indicates if it is a base unit.
    """

    def __init__(self, name, symbol, aliases, converter,
                 reference=None, is_base=False):
        self.reference = reference
        self.is_base = is_base
        if isinstance(converter, string_types):
            if ';' in converter:
                [converter, modifiers] = converter.split(';', 2)
                modifiers = dict((key.strip(), eval(value)) for key, value in
                                 (part.split(':') for part in modifiers.split(';')))
            else:
                modifiers = {}

            converter = ParserHelper.from_string(converter)
            if all(_is_dim(key) for key in converter.keys()):
                self.is_base = True
            elif not any(_is_dim(key) for key in converter.keys()):
                self.is_base = False
            else:
                raise ValueError('Base units must be referenced only to dimensions. '
                                 'Derived units must not be referenced to dimensions.')
            self.reference = UnitsContainer(converter.items())
            if 'offset' in modifiers:
                converter = OffsetConverter(converter.scale, modifiers['offset'])
            else:
                converter = ScaleConverter(converter.scale)

        super(UnitDefinition, self).__init__(name, symbol, aliases, converter)


class DimensionDefinition(Definition):
    """Definition of a dimension.
    """

    def __init__(self, name, symbol, aliases, converter,
                 reference=None, is_base=False):
        self.reference = reference
        self.is_base = is_base
        if isinstance(converter, string_types):
            converter = ParserHelper.from_string(converter)
            if not converter:
                self.is_base = True
            elif all(_is_dim(key) for key in converter.keys()):
                self.is_base = False
            else:
                raise ValueError('Base dimensions must be referenced to None. '
                                 'Derived dimensions must only be referenced to dimensions.')
            self.reference = UnitsContainer(converter.items())

        super(DimensionDefinition, self).__init__(name, symbol, aliases, converter=None)


class UnitsContainer(dict):
    """The UnitsContainer stores the product of units and their respective
    exponent and implements the corresponding operations
    """
    __slots__ = ()

    def __init__(self, *args, **kwargs):
        dict.__init__(self, *args, **kwargs)
        for key, value in self.items():
            if not isinstance(key, string_types):
                raise TypeError('key must be a str, not {0}'.format(type(key)))
            if not isinstance(value, Number):
                raise TypeError('value must be a number, not {0}'.format(type(value)))
            if not isinstance(value, float):
                self[key] = float(value)

    def __missing__(self, key):
        return 0.0

    def __setitem__(self, key, value):
        if not isinstance(key, string_types):
            raise TypeError('key must be a str, not {0}'.format(type(key)))
        if not isinstance(value, NUMERIC_TYPES):
            raise TypeError('value must be a NUMERIC_TYPES, not {0}'.format(type(value)))
        dict.__setitem__(self, key, float(value))

    def add(self, key, value):
        newval = self.__getitem__(key) + value
        if newval:
            self.__setitem__(key, newval)
        else:
            del self[key]

    def __eq__(self, other):
        if isinstance(other, string_types):
            other = ParserHelper.from_string(other)
            other = dict(other.items())
        return dict.__eq__(self, other)

    def __str__(self):
      return self.__format__('')

    def __repr__(self):
        tmp = '{%s}' % ', '.join(["'{0}': {1}".format(key, value) for key, value in sorted(self.items())])
        return '<UnitsContainer({0})>'.format(tmp)

    def __format__(self, spec):
        return format_unit(self, spec)

    def __copy__(self):
        ret = self.__class__()
        ret.update(self)
        return ret

    def __imul__(self, other):
        if not isinstance(other, self.__class__):
            raise TypeError('Cannot multiply UnitsContainer by {0}'.format(type(other)))
        for key, value in other.items():
            self[key] += value
        keys = [key for key, value in self.items() if value == 0]
        for key in keys:
            del self[key]

        return self

    def __mul__(self, other):
        if not isinstance(other, self.__class__):
            raise TypeError('Cannot multiply UnitsContainer by {0}'.format(type(other)))
        ret = copy.copy(self)
        ret *= other
        return ret

    __rmul__ = __mul__

    def __ipow__(self, other):
        if not isinstance(other, NUMERIC_TYPES):
            raise TypeError('Cannot power UnitsContainer by {0}'.format(type(other)))
        for key, value in self.items():
            self[key] *= other
        return self

    def __pow__(self, other):
        if not isinstance(other, NUMERIC_TYPES):
            raise TypeError('Cannot power UnitsContainer by {0}'.format(type(other)))
        ret = copy.copy(self)
        ret **= other
        return ret

    def __itruediv__(self, other):
        if not isinstance(other, self.__class__):
            raise TypeError('Cannot divide UnitsContainer by {0}'.format(type(other)))

        for key, value in other.items():
            self[key] -= value

        keys = [key for key, value in self.items() if value == 0]
        for key in keys:
            del self[key]

        return self

    def __truediv__(self, other):
        if not isinstance(other, self.__class__):
            raise TypeError('Cannot divide UnitsContainer by {0}'.format(type(other)))

        ret = copy.copy(self)
        ret /= other
        return ret

    def __rtruediv__(self, other):
        if not isinstance(other, self.__class__) and other != 1:
            raise TypeError('Cannot divide {0} by UnitsContainer'.format(type(other)))

        ret = copy.copy(self)
        ret **= -1
        return ret


class UnitRegistry(object):
    """The unit registry stores the definitions and relationships between
    units.

    :param filename: path of the units definition file to load.
                     Empty to load the default definition file.
                     None to leave the UnitRegistry empty.
    :param force_ndarray: convert any input, scalar or not to a numpy.ndarray.
    :param default_to_delta: In the context of a multiplication of units, interpret
                             non-multiplicative units as their *delta* counterparts.
    """

    def __init__(self, filename='', force_ndarray=False, default_to_delta=True):
        self.Quantity = build_quantity_class(self, force_ndarray)
        self.Measurement = build_measurement_class(self, force_ndarray)

        #: Map dimension name (string) to its definition (DimensionDefinition).
        self._dimensions = {}

        #: Map unit name (string) to its definition (UnitDefinition).
        self._units = {}

        #: Map prefix name (string) to its definition (PrefixDefinition).
        self._prefixes = {'': PrefixDefinition('', '', (), 1)}

        #: Map suffix name (string) to canonical , and unit alias to canonical unit name
        self._suffixes = {'': None, 's': ''}

        #: Map context name (string) or abbreviation to context.
        self._contexts = {}

        #: Stores active contexts.
        self._active_ctx = ContextChain()

        #: Maps dimensionality (_freeze(UnitsContainer)) to Units (str)
        self._dimensional_equivalents = TransformDict(_freeze)

        #: Maps dimensionality (_freeze(UnitsContainer)) to Dimensionality (_freeze(UnitsContainer))
        self._base_units_cache = TransformDict(_freeze)
        #: Maps dimensionality (_freeze(UnitsContainer)) to Units (_freeze(UnitsContainer))
        self._dimensionality_cache = TransformDict(_freeze)

        #: When performing a multiplication of units, interpret
        #: non-multiplicative units as their *delta* counterparts.
        self.default_to_delta = default_to_delta

        if filename == '':
            data = pkg_resources.resource_filename(__name__, 'default_en.txt')
            self.load_definitions(data, True)
        elif filename is not None:
            self.load_definitions(filename)

        self.define(UnitDefinition('pi', 'π', (), ScaleConverter(math.pi)))

        self._build_cache()

    def __getattr__(self, item):
        return self.Quantity(1, item)

    def __getitem__(self, item):
        return self.parse_expression(item)

    def __dir__(self):
        return list(self._units.keys()) + \
               ['define', 'load_definitions', 'get_name', 'get_symbol',
                'get_dimensionality', 'Quantity', 'wraps', 'parse_unit',
                'parse_units', 'parse_expression', 'pi_theorem',
                'convert', 'get_base_units']

    @property
    def default_format(self):
        """Default formatting string for quantities.
        """
        return self.Quantity.default_format

    @default_format.setter
    def default_format(self, value):
        self.Quantity.default_format = value

    def add_context(self, context):
        """Add a context object to the registry.

        The context will be accessible by its name and aliases.

        Notice that this method will NOT enable the context. Use `enable_contexts`.
        """
        if context.name in self._contexts:
            logger.warning('The name %s was already registered for another context.',
                           context.name)
        self._contexts[context.name] = context
        for alias in context.aliases:
            if alias in self._contexts:
                logger.warning('The name %s was already registered for another context',
                               context.name)
            self._contexts[alias] = context

    def remove_context(self, name_or_alias):
        """Remove a context from the registry and return it.

        Notice that this methods will not disable the context. Use `disable_contexts`.
        """
        context = self._contexts[name_or_alias]
        name = self._contexts[name_or_alias].aliases
        aliases = self._contexts[name].aliases

        del self._contexts[name]
        for alias in aliases:
            del self._contexts[alias]

        return context

    def enable_contexts(self, *names_or_contexts, **kwargs):
        """Enable contexts provided by name or by object.

        :param names_or_contexts: sequence of the contexts or contexts names/alias
        :param kwargs: keyword arguments for the context
        """

        # If present, copy the defaults from the containing contexts
        if self._active_ctx.defaults:
            kwargs = dict(self._active_ctx.defaults, **kwargs)

        # For each name, we first find the corresponding context
        ctxs = tuple((self._contexts[name] if isinstance(name, string_types) else name)
                     for name in names_or_contexts)

        # Check if the contexts have been checked first, if not we make sure
        # that dimensions are expressed in terms of base dimensions.
        for ctx in ctxs:
            if getattr(ctx, '_checked', False):
                continue
            for (src, dst), func in ctx.funcs.items():
                src_ = self.get_dimensionality(dict(src))
                dst_ = self.get_dimensionality(dict(dst))
                if src != src_ or dst != dst_:
                    ctx.remove_transformation(src, dst)
                    ctx.add_transformation(src_, dst_, func)
            ctx._checked = True

        # and create a new one with the new defaults.
        ctxs = tuple(Context.from_context(ctx, **kwargs)
                     for ctx in ctxs)

        # Finally we add them to the active context.
        self._active_ctx.insert_contexts(*ctxs)

    def disable_contexts(self, n=None):
        """Disable the last n enabled contexts.
        """
        if n is None:
            n = len(self._contexts)
        self._active_ctx.remove_contexts(n)

    @contextmanager
    def context(self, *names, **kwargs):
        """Used as a context manager, this function enables to activate a context
        which is removed after usage.

        :param names: name of the context.
        :param kwargs: keyword arguments for the contexts.

        Context are called by their name::

            >>> with ureg.context('one'):
            ...     pass

        If the context has an argument, you can specify it's value as a keyword
        argument::

            >>> with ureg.context('one', n=1):
            ...     pass

        Multiple contexts can be entered in single call:

            >>> with ureg.context('one', 'two', n=1):
            ...     pass

        or nested allowing you to give different values to the same keyword argument::

            >>> with ureg.context('one', n=1):
            ...     with ureg.context('two', n=2):
            ...         pass

        A nested context inherits the defaults from the containing context::

            >>> with ureg.context('one', n=1):
            ...     with ureg.context('two'): # Here n takes the value of the upper context
            ...         pass

        """

        # Enable the contexts.
        self.enable_contexts(*names, **kwargs)

        try:
            # After adding the context and rebuilding the graph, the registry
            # is ready to use.
            yield self
        finally:
            # Upon leaving the with statement,
            # the added contexts are removed from the active one.
            self.disable_contexts(len(names))

    def define(self, definition):
        """Add unit to the registry.
        """
        if isinstance(definition, string_types):
            definition = Definition.from_string(definition)

        if isinstance(definition, DimensionDefinition):
            d = self._dimensions
        elif isinstance(definition, UnitDefinition):
            d = self._units
            if definition.is_base:
                for dimension in definition.reference.keys():
                    if dimension != '[]' and dimension in self._dimensions:
                        raise ValueError('Only one unit per dimension can be a base unit.')
                    self.define(DimensionDefinition(dimension, '', (), None, is_base=True))

        elif isinstance(definition, PrefixDefinition):
            d = self._prefixes
        else:
            raise TypeError('{0} is not a valid definition.'.format(definition))

        d[definition.name] = definition

        if definition.symbol:
            d[definition.symbol] = definition

        for alias in definition.aliases:
            if ' ' in alias:
                logger.warn('Alias cannot contain a space: ' + alias)
            d[alias] = definition

        if isinstance(definition.converter, OffsetConverter):
            d_name = 'delta_' + definition.name
            if definition.symbol:
                d_symbol = 'Δ' + definition.symbol
            else:
                d_symbol = None
            d_aliases = tuple('Δ' + alias for alias in definition.aliases)

            def prep(_name):
                if _name.startswith('['):
                    return '[delta_' + _name[1:]
                return 'delta_' + _name

            d_reference = UnitsContainer(dict((prep(ref), value)
                                         for ref, value in definition.reference.items()))

            self.define(UnitDefinition(d_name, d_symbol, d_aliases,
                                       ScaleConverter(definition.converter.scale),
                                       d_reference, definition.is_base))

    def load_definitions(self, file, is_resource=False):
        """Add units and prefixes defined in a definition text file.
        """
        # Permit both filenames and line-iterables
        if isinstance(file, string_types):
            try:
                with open(file, encoding='utf-8') as fp:
                    return self.load_definitions(fp, is_resource)
            except Exception as e:
                msg = getattr(e, 'message', str(e))
                raise ValueError('While opening {0}\n{1}'.format(file, msg))

        ifile = enumerate(file)
        for no, line in ifile:
            line = line.strip()
            if not line or line.startswith('#'):
                continue
            if line.startswith('@import'):
                if is_resource:
                    path = pkg_resources.resource_filename(__name__, line[7:].strip())
                else:
                    try:
                        path = os.path.dirname(file.name)
                    except AttributeError:
                        path = os.getcwd()
                    path = os.path.join(path, os.path.normpath(line[7:].strip()))
                self.load_definitions(path, is_resource)
            elif line.startswith('@context'):
                context = [line, ]
                for no, line in ifile:
                    line = line.strip()
                    if line.startswith('@end'):
                        try:
                            self.add_context(Context.from_lines(context, self.get_dimensionality))
                        except KeyError as e:
                            raise ValueError('Unknown dimension {0}'.format(str(e)))
                        break
                    elif line.startswith('@'):
                        raise ValueError('In line {0}, cannot nest @ directives:\n{1}'.format(no, line))
                    context.append(line)
            else:
                try:
                    self.define(Definition.from_string(line))
                except Exception as ex:
                    logger.error("In line {0}, cannot add '{1}' {2}".format(no, line, ex))

    def _build_cache(self):
        """Build a cache of dimensionality and base units.
        """

        deps = dict((name, set(definition.reference.keys() if definition.reference else {}))
                    for name, definition in self._units.items())

        for unit_names in solve_dependencies(deps):
            for unit_name in unit_names:
                prefixed = False
                for p in self._prefixes.keys():
                    if p and unit_name.startswith(p):
                        prefixed = True
                        break
                if '[' in unit_name:
                    continue
                try:
                    uc = ParserHelper.from_word(unit_name)

                    bu = self.get_base_units(uc)
                    di = self.get_dimensionality(uc)

                    self._base_units_cache[uc] = bu
                    self._dimensionality_cache[uc] = di

                    if not prefixed:
                        if di not in self._dimensional_equivalents:
                            self._dimensional_equivalents[di] = set()

                        self._dimensional_equivalents[di].add(self._units[unit_name].name)

                except Exception as e:
                    logger.warning('Could not resolve {}: {!r}'.format(unit_name, e))

    def get_name(self, name_or_alias):
        """Return the canonical name of a unit.
        """

        if name_or_alias == 'dimensionless':
            return ''

        try:
            return self._units[name_or_alias].name
        except KeyError:
            pass

        candidates = self._dedup_candidates(self.parse_unit_name(name_or_alias))
        if not candidates:
            raise UndefinedUnitError(name_or_alias)
        elif len(candidates) == 1:
            prefix, unit_name, _ = candidates[0]
        else:
            logger.warning('Parsing {0} yield multiple results. '
                           'Options are: {1}'.format(name_or_alias, candidates))
            prefix, unit_name, _ = candidates[0]

        if prefix:
            name = prefix + unit_name
            symbol = self.get_symbol(name)
            prefix_def = self._prefixes[prefix]
            self._units[name] = UnitDefinition(name, symbol, (), prefix_def.converter,
                                               UnitsContainer({unit_name: 1}))
            return prefix + unit_name

        return unit_name

    def get_symbol(self, name_or_alias):
        """Return the preferred alias for a unit
        """
        candidates = self._dedup_candidates(self.parse_unit_name(name_or_alias))
        if not candidates:
            raise UndefinedUnitError(name_or_alias)
        elif len(candidates) == 1:
            prefix, unit_name, _ = candidates[0]
        else:
            logger.warning('Parsing {0} yield multiple results. '
                           'Options are: {1!r}'.format(name_or_alias, candidates))
            prefix, unit_name, _ = candidates[0]

        return self._prefixes[prefix].symbol + self._units[unit_name].symbol

    def get_dimensionality(self, input_units):
        """Convert unit or dict of units or dimensions to a dict of base dimensions

        :param input_units:
        :return: dimensionality
        """
        dims = UnitsContainer()
        if not input_units:
            return dims

        if isinstance(input_units, string_types):
            input_units = ParserHelper.from_string(input_units)

        if input_units in self._dimensionality_cache:
            return copy.copy(self._dimensionality_cache[input_units])

        for key, value in input_units.items():
            if _is_dim(key):
                reg = self._dimensions[key]
                if reg.is_base:
                    dims.add(key, value)
                else:
                    dims *= self.get_dimensionality(reg.reference) ** value
            else:
                reg = self._units[self.get_name(key)]
                if reg.is_base:
                    dims *= reg.reference ** value
                else:
                    dims *= self.get_dimensionality(reg.reference) ** value

        if '[]' in dims:
            del dims['[]']

        return dims

    def get_base_units(self, input_units, check_nonmult=True):
        """Convert unit or dict of units to the base units.

        If any unit is non multiplicative and check_converter is True,
        then None is returned as the multiplicative factor.

        :param input_units: units
        :type input_units: UnitsContainer or str
        :param check_nonmult: if True, None will be returned as the multiplicative factor
                              is a non-multiplicative units is found in the final Units.
        :return: multiplicative factor, base units
        """
        if not input_units:
            return 1., UnitsContainer()

        if isinstance(input_units, string_types):
            input_units = ParserHelper.from_string(input_units)

        # The cache is only done for check_nonmult=True
        if check_nonmult and input_units in self._base_units_cache:
            return copy.deepcopy(self._base_units_cache[input_units])

        factor = 1.
        units = UnitsContainer()
        for key, value in input_units.items():
            key = self.get_name(key)
            reg = self._units[key]
            if reg.is_base:
                units.add(key, value)
            else:
                fac, uni = self.get_base_units(reg.reference, check_nonmult=False)
                if factor is not None:
                    factor *= (reg.converter.scale * fac) ** value
                units *= uni ** value

        # Check if any of the final units is non multiplicative and return None instead.
        if check_nonmult:
            for unit in units.keys():
                if not isinstance(self._units[unit].converter, ScaleConverter):
                    return None, units

        return factor, units

    def get_compatible_units(self, input_units):
        if not input_units:
            return 1., UnitsContainer()

        if isinstance(input_units, string_types):
            input_units = ParserHelper.from_string(input_units)

        src_dim = self.get_dimensionality(input_units)

        ret = self._dimensional_equivalents[src_dim]

        if self._active_ctx:
            nodes = find_connected_nodes(self._active_ctx.graph, _freeze(src_dim))
            ret = set()
            if nodes:
                for node in nodes:
                    ret |= self._dimensional_equivalents[node]

        return ret

    def convert(self, value, src, dst):
        """Convert value from some source to destination units.

        :param value: value
        :param src: source units.
        :type src: UnitsContainer or str
        :param dst: destination units.
        :type dst: UnitsContainer or str

        :return: converted value
        """
        if isinstance(src, string_types):
            src = ParserHelper.from_string(src)
        if isinstance(dst, string_types):
            dst = ParserHelper.from_string(dst)
        if src == dst:
            return value

        src_dim = self.get_dimensionality(src)
        dst_dim = self.get_dimensionality(dst)

        # If there is an active context, we look for a path connecting source and
        # destination dimensionality. If it exists, we transform the source value
        # by applying sequentially each transformation of the path.
        if self._active_ctx:
            path = find_shortest_path(self._active_ctx.graph,
                                      *Context.__keytransform__(src_dim, dst_dim))
            if path:
                src = self.Quantity(value, src)
                for a, b in zip(path[:-1], path[1:]):
                    src = self._active_ctx.transform(a, b, self, src)

                value, src = src.magnitude, src.units

                src_dim = self.get_dimensionality(src)

        # If the source and destination dimensionality are different,
        # then the conversion cannot be performed.

        if src_dim != dst_dim:
            raise DimensionalityError(src, dst, src_dim, dst_dim)

        if len(src) == 1:
            # If the source has a single element, it might be a non-multiplicative unit
            # and therefore it is treated differently.
            src_unit, src_value = list(src.items())[0]
            src_unit = self._units[src_unit]

            # We only continue if is a ScaleConverter,
            # if not just exit to use the standard src / dst.
            # TODO: This will fail and should not degK * meter / nanometer -> degC
            if not isinstance(src_unit.converter, ScaleConverter):

                if len(dst) > 1:
                    # If the destination has more than one element,
                    # then the conversion is not possible.
                    # TODO: This will fail and should not degC -> degK * meter / nanometer
                    raise DimensionalityError(src, dst, src_dim, dst_dim)

                dst_unit, dst_value = list(dst.items())[0]
                dst_unit = self._units[dst_unit]
                if not type(src_unit.converter) is type(dst_unit.converter):
                    raise DimensionalityError(src, dst, src_dim, dst_dim)

                return dst_unit.converter.from_reference(src_unit.converter.to_reference(value))

        factor, units = self.get_base_units(src / dst)

        if factor is None:
            raise DimensionalityError(src, dst, src_dim, dst_dim,
                                      'Non-multiplicative unit found.')

        # factor is type float and if our magnitude is type Decimal then
        # must first convert to Decimal before we can '*' the values
        if isinstance(value, Decimal):
            return Decimal(str(factor)) * value

        return factor * value

    def pi_theorem(self, quantities):
        """Builds dimensionless quantities using the Buckingham π theorem

        :param quantities: mapping between variable name and units
        :type quantities: dict
        :return: a list of dimensionless quantities expressed as dicts
        """
        return pi_theorem(quantities, self)

    def _dedup_candidates(self, candidates):
        """Given a list of units, remove those with different names but equal value.
        """
        candidates = tuple(candidates)
        if len(candidates) < 2:
            return candidates

        unique = [candidates[0]]
        for c in candidates[2:]:
            for u in unique:
                if c == u:
                    break
            else:
                unique.append(c)

        return tuple(unique)

    def parse_unit_name(self, unit_name):
        """Parse a unit to identify prefix, unit name and suffix
        by walking the list of prefix and suffix.
        """
        for suffix, prefix in itertools.product(self._suffixes.keys(), self._prefixes.keys()):
            if unit_name.startswith(prefix) and unit_name.endswith(suffix):
                name = unit_name[len(prefix):]
                if suffix:
                    name = name[:-len(suffix)]
                    if len(name) == 1:
                        continue
                if name in self._units:
                    yield (self._prefixes[prefix].name,
                           self._units[name].name,
                           self._suffixes[suffix])

    def parse_units(self, input_string, to_delta=None):
        """Parse a units expression and returns a UnitContainer with
        the canonical names.

        The expression can only contain products, ratios and powers of units.

        :param to_delta: if the expression has multiple units, the parser will
                         interpret non multiplicative units as their `delta_` counterparts.

        :raises:
            :class:`pint.UndefinedUnitError` if a unit is not in the registry
            :class:`ValueError` if the expression is invalid.
        """
        if to_delta is None:
            to_delta = self.default_to_delta

        if not input_string:
            return UnitsContainer()

        units = ParserHelper.from_string(input_string)
        if units.scale != 1:
            raise ValueError('Unit expression cannot have a scaling factor.')

        ret = UnitsContainer()
        many = len(units) > 1
        for name, value in units.items():
            cname = self.get_name(name)
            if not cname:
                continue
            if to_delta and (many or (not many and abs(value) != 1)):
                definition = self._units[cname]
                if not definition.is_multiplicative:
                    cname = 'delta_' + cname
            ret[cname] = value

        return ret

    def parse_expression(self, input_string, **values):
        """Parse a mathematical expression including units and return a quantity object.

        Numerical constants can be specified as keyword arguments and will take precedence
        over the names defined in the registry.
        """

        if not input_string:
            return self.Quantity(1)

        input_string = string_preprocessor(input_string)
        gen = tokenizer(input_string)
        result = []
        unknown = set()
        for toknum, tokval, _, _, _ in gen:
            if toknum == NAME:
                # TODO: Integrate math better, Replace eval
                if tokval == 'pi' or tokval in values:
                    result.append((toknum, tokval))
                    continue
                try:
                    tokval = self.get_name(tokval)
                except UndefinedUnitError as ex:
                    unknown.add(ex.unit_names)
                if tokval:
                    result.extend([
                        (NAME, 'Q_'), (OP, '('), (NUMBER, '1'), (OP, ','),
                        (NAME, 'U_'),  (OP, '('), (STRING, tokval), (OP, '='), (NUMBER, '1'), (OP, ')'),
                        (OP, ')')
                    ])
                else:
                    result.extend([
                        (NAME, 'Q_'), (OP, '('), (NUMBER, '1'), (OP, ','),
                        (NAME, 'U_'), (OP, '('), (OP, ')'),
                        (OP, ')')
                    ])
            else:
                result.append((toknum, tokval))

        if unknown:
            raise UndefinedUnitError(unknown)
        return eval(untokenize(result),
                    {'__builtins__': None,
                     'REGISTRY': self._units,
                     'Q_': self.Quantity,
                     'U_': UnitsContainer,
                     'pi': math.pi},
                    values
                    )

    def wraps(self, ret, args, strict=True):
        """Wraps a function to become pint-aware.

        Use it when a function requires a numerical value but in some specific
        units. The wrapper function will take a pint quantity, convert to the units
        specified in `args` and then call the wrapped function with the resulting
        magnitude.

        The value returned by the wrapped function will be converted to the units
        specified in `ret`.

        Use None to skip argument conversion.
        Set strict to False, to accept also numerical values.

        :param ret: output units.
        :param args: iterable of input units.
        :param strict: boolean to indicate that only quantities are accepted.
        :return: the wrapped function.
        :raises:
            :class:`ValueError` if strict and one of the arguments is not a Quantity.
        """

        Q_ = self.Quantity

        if not isinstance(args, (list, tuple)):
            args = (args, )

        def to_units(x):
            if isinstance(x, string_types):
                return self.parse_units(x)
            elif isinstance(x, Q_):
                return x.units
            return x

        units = [to_units(arg) for arg in args]

        if isinstance(ret, (list, tuple)):
            ret = ret.__class__([to_units(arg) for arg in ret])
        elif isinstance(ret, string_types):
            ret = self.parse_units(ret)

        def decorator(func):
            assigned = tuple(attr for attr in functools.WRAPPER_ASSIGNMENTS if hasattr(func, attr))
            updated = tuple(attr for attr in functools.WRAPPER_UPDATES if hasattr(func, attr))
            @functools.wraps(func, assigned=assigned, updated=updated)
            def wrapper(*values, **kw):
                new_args = []
                for unit, value in zip(units, values):
                    if unit is None:
                        new_args.append(value)
                    elif isinstance(value, Q_):
                        new_args.append(self.convert(value.magnitude, value.units, unit))
                    elif not strict:
                        new_args.append(value)
                    else:
                        raise ValueError('A wrapped function using strict=True requires '
                                         'quantity for all arguments with not None units. '
                                         '(error found for {0}, {1})'.format(unit, value))

                result = func(*new_args, **kw)

                if isinstance(ret, (list, tuple)):
                    return ret.__class__(res if unit is None else Q_(res, unit)
                                         for unit, res in zip(ret, result))
                elif ret is not None:
                    return Q_(result, ret)

                return result
            return wrapper
        return decorator


def build_quantity_class(registry, force_ndarray=False):
    from .quantity import _Quantity

    class Quantity(_Quantity):
        pass

    Quantity._REGISTRY = registry
    Quantity.force_ndarray = force_ndarray

    return Quantity


def build_measurement_class(registry, force_ndarray=False):
    from .measurement import _Measurement, ufloat

    if ufloat is None:
        class Measurement(object):

            def __init__(self, *args):
                raise RuntimeError("Pint requires the 'uncertainties' package to create a Measurement object.")

    else:
        class Measurement(_Measurement, registry.Quantity):
            pass

    Measurement._REGISTRY = registry
    Measurement.force_ndarray = force_ndarray

    return Measurement<|MERGE_RESOLUTION|>--- conflicted
+++ resolved
@@ -23,18 +23,11 @@
 from numbers import Number
 from tokenize import untokenize, NUMBER, STRING, NAME, OP
 
-<<<<<<< HEAD
 from .context import Context, ContextChain, _freeze
-from .util import (formatter, logger, pi_theorem, solve_dependencies, ParserHelper,
+from .util import (logger, pi_theorem, solve_dependencies, ParserHelper,
                    string_preprocessor, find_connected_nodes, find_shortest_path)
 from .compat import tokenizer, string_types, NUMERIC_TYPES, TransformDict
-=======
-from .context import Context, ContextChain
 from .formatter import format_unit
-from .util import (logger, NUMERIC_TYPES, pi_theorem, solve_dependencies,
-                   ParserHelper, string_types, ptok, string_preprocessor)
-from .util import find_shortest_path
->>>>>>> 96bcb223
 
 
 class UndefinedUnitError(ValueError):
